--- conflicted
+++ resolved
@@ -54,17 +54,15 @@
    */
   mosaicId?: string;
   /**
-<<<<<<< HEAD
    * Make it possible to use different versions of Blueprint with `mosaic-blueprint-theme`
    * Note: does not support updating after instantiation
    * default: 'bp3'
    */
   blueprintNamespace?: string;
-=======
+  /**
    * Override the react-dnd provider to allow applications to inject an existing drag and drop context
    */
   dragAndDropManager?: DragDropManager | undefined;
->>>>>>> a2c14f0a
 }
 
 export interface MosaicControlledProps<T extends MosaicKey> extends MosaicBaseProps<T> {
