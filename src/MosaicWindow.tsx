--- conflicted
+++ resolved
@@ -50,12 +50,9 @@
   draggable?: boolean;
   createNode?: CreateNode<T>;
   renderPreview?: (props: MosaicWindowProps<T>) => JSX.Element;
-<<<<<<< HEAD
+  renderToolbar?: ((props: MosaicWindowProps<T>, draggable: boolean | undefined) => JSX.Element) | null;
   onDragStart?: () => void;
   onDragEnd?: (type: 'drop' | 'reset') => void;
-=======
-  renderToolbar?: ((props: MosaicWindowProps<T>, draggable: boolean | undefined) => JSX.Element) | null;
->>>>>>> b99d9494
 }
 
 export interface InternalDragSourceProps {
